import logging
from random import randint
from time import time
from typing import cast

from geniusweb.actions.Accept import Accept
from geniusweb.actions.Action import Action
from geniusweb.actions.Offer import Offer
from geniusweb.actions.PartyId import PartyId
from geniusweb.bidspace.AllBidsList import AllBidsList
from geniusweb.inform.ActionDone import ActionDone
from geniusweb.inform.Finished import Finished
from geniusweb.inform.Inform import Inform
from geniusweb.inform.Settings import Settings
from geniusweb.inform.YourTurn import YourTurn
from geniusweb.issuevalue.Bid import Bid
from geniusweb.issuevalue.Domain import Domain
from geniusweb.party.Capabilities import Capabilities
from geniusweb.party.DefaultParty import DefaultParty
from geniusweb.profile.utilityspace.LinearAdditiveUtilitySpace import (
    LinearAdditiveUtilitySpace,
)
from geniusweb.profileconnection.ProfileConnectionFactory import (
    ProfileConnectionFactory,
)
from geniusweb.progress.ProgressTime import ProgressTime
from geniusweb.references.Parameters import Parameters
from tudelft_utilities_logging.ReportToLogger import ReportToLogger

from .utils.opponent_model import OpponentModel

class Group16Agent(DefaultParty):
    """
    Template of a Python geniusweb agent.
    """

    def __init__(self):
        super().__init__()
        self.logger: ReportToLogger = self.getReporter()

        self.domain: Domain = None
        self.parameters: Parameters = None
        self.profile: LinearAdditiveUtilitySpace = None
        self.progress: ProgressTime = None
        self.me: PartyId = None
        self.other: str = None
        self.settings: Settings = None
        self.storage_dir: str = None

        self.last_received_bid: Bid = None
        self.opponent_model: OpponentModel = None
        self.logger.log(logging.INFO, "party is initialized")
        self.received_bids = []
        self.sent_bids = []
        self.window_size = 25

    def notifyChange(self, data: Inform):
        """
        This is the entry point of all interaction with your agent after is has been initialised.
        How to handle the received data is based on its class type.

        Args:
            info (Inform): Contains either a request for action or information.
        """

        # a Settings message is the first message that will be send to your
        # agent containing all the information about the negotiation session.
        if isinstance(data, Settings):
            self.settings = cast(Settings, data)
            self.me = self.settings.getID()

            # progress towards the deadline has to be tracked manually through the use of the Progress object
            self.progress = self.settings.getProgress()

            self.parameters = self.settings.getParameters()
            self.storage_dir = self.parameters.get("storage_dir")

            # the profile contains the preferences of the agent over the domain
            profile_connection = ProfileConnectionFactory.create(
                data.getProfile().getURI(), self.getReporter()
            )
            self.profile = profile_connection.getProfile()
            self.domain = self.profile.getDomain()
            profile_connection.close()

        # ActionDone informs you of an action (an offer or an accept)
        # that is performed by one of the agents (including yourself).
        elif isinstance(data, ActionDone):
            action = cast(ActionDone, data).getAction()
            actor = action.getActor()

            # ignore action if it is our action
            if actor != self.me:
                # obtain the name of the opponent, cutting of the position ID.
                self.other = str(actor).rsplit("_", 1)[0]

                # process action done by opponent
                self.opponent_action(action)
        # YourTurn notifies you that it is your turn to act
        elif isinstance(data, YourTurn):
            # execute a turn
            self.my_turn()

        # Finished will be send if the negotiation has ended (through agreement or deadline)
        elif isinstance(data, Finished):
            self.save_data()
            # terminate the agent MUST BE CALLED
            self.logger.log(logging.INFO, "party is terminating:")
            super().terminate()
        else:
            self.logger.log(logging.WARNING, "Ignoring unknown info " + str(data))

    def getCapabilities(self) -> Capabilities:
        """
        Method to indicate to the protocol what the capabilities of this agent are.
        Leave it as is for the ANL 2022 competition

        Returns:
            Capabilities: Capabilities representation class
        """
        return Capabilities(
            {"SAOP"},
            {"geniusweb.profile.utilityspace.LinearAdditive"},
        )

    def send_action(self, action: Action):
        """Sends an action to the opponent(s)

        Args:
            action (Action): action of this agent
        """
        self.getConnection().send(action)

    # give a description of your agent
    def getDescription(self) -> str:
        """
        Returns:
            str: Agent description
        """
        return "Tradeoff agent with time-dependent concession style."

    def opponent_action(self, action):
        """Process an action that was received from the opponent.

        Args:
            action (Action): action of opponent
        """
        # if it is an offer, set the last received bid
        if isinstance(action, Offer):
            # create opponent model if it was not yet initialised
            if self.opponent_model is None:
                self.opponent_model = OpponentModel(self.domain)

            bid = cast(Offer, action).getBid()

            # update opponent model with bid
            self.opponent_model.update(bid)
            self.received_bids.append(bid)
            # set bid as last received
            self.last_received_bid = bid

    def my_turn(self):
        """This method is called when it is our turn. It should decide upon an action
        to perform and send this action to the opponent.
        """
        # check if the last received offer is good enough
        bid = self.find_bid()

        if self.accept_condition(self.last_received_bid, bid):
            # if so, accept the offer
            action = Accept(self.me, self.last_received_bid)
        else:
            # if not, find a bid to propose as counter offer
            self.sent_bids.append(bid)
            action = Offer(self.me, bid)

        # send the action
        self.send_action(action)

    def save_data(self):
        """This method is called after the negotiation is finished. It can be used to store data
        for learning capabilities. Note that no extensive calculations can be done within this method.
        Taking too much time might result in your agent being killed, so use it for storage only.
        """
        data = "Data for learning (see README.md)"
        with open(f"{self.storage_dir}/data.md", "w") as f:
            f.write(data)

<<<<<<< HEAD
    ###########################################################################################
    ######################################## BOA model ########################################
    ###########################################################################################

    def accept_condition(self, bid: Bid, next_bid: Bid) -> bool:
        """
        This method implements the accepting strategy for our agent. We follow a model that exists of different phases.
        We included the following phases:
            1. Strictly exploring   0s - 1s     During this phase we do not accept any offer. Since heuristics tell us
                                                that most agents will not offer their best bids in the beginning. This
                                                also allows for building a better opponent model and bidding strategy
                                                that do not suffer from a cold start problem.
            2. Regular              1s - 9s     During this phase we accept bids that have a higher utility than the
                                                one we were about to offer.
            3. Eager                9s - 9.5s   Time is running out, so this strategy will accept any bid that is higher
                                                or equal to highest previously received bid within a set window.
            4. Desperate            9.5s - 10s  This is the last phase, and now it is really time to accept, so this
                                                strategy will accept anything higher than the time dependent reservation
                                                value. If we do not accept any offer the utility would be 0, so it is
                                                always better to accept.

        @param bid:         The last bid offered by the opponent.
        @param next_bid:    The bid that will be send in case we do not accept the current offer.
        @return:            A boolean indicating whether to accept or decline this offer.
        """
=======
    def accept_condition(self, bid: Bid) -> bool:
>>>>>>> a3efbc99
        if bid is None:
            return False

        # progress of the negotiation session between 0 and 1 (1 is deadline)
        progress = self.progress.get(time() * 1000)

<<<<<<< HEAD
        # Calculate the utility of the current bid and that of the next bid to be offered in case we do not accept.
        utility = self.profile.getUtility(bid)
        utility_next_bid = self.profile.getUtility(next_bid)

        # PHASE 1: STRICTLY EXPLORING
        # Never accept any offer during the first second.
        if progress < 0.1:
            return False

        # PHASE 2: REGULAR
        elif progress < 0.9:
            # Accept bid if it has a higher utility than the one we were about to offer
            if utility > utility_next_bid:
                return True

        # PHASE 3: EAGER
        elif progress < 0.95:
            window = len(self.received_bids) - 10
            best_offer = max([self.profile.getUtility(bid) for bid in self.received_bids[window:]])
            # # If the bid is at least as good as the max offered in the current window, accept it.
            if self.profile.getUtility(bid) >= best_offer:
                return True

        # PHASE 4: DESPERATE
        else:
            # Acts as a time dependent reservation value, during the last 0.5 seconds
            min_utility = (1 - progress) * 10
=======
        # very basic approach that accepts if the offer is valued above 0.7 and
        # 95% of the time towards the deadline has passed
        conditions = [
            self.profile.getUtility(bid) > 0.8,
            progress > 0.95,
        ]
        return all(conditions)
>>>>>>> a3efbc99

            if utility >= min_utility:
                return True
            else:
                return False

    def find_bid(self) -> Bid:
        # compose a list of all possible bids
        domain = self.profile.getDomain()
        all_bids = AllBidsList(domain)

        best_bid_score = 0.0
        best_bid = None

        # take 500 attempts to find a bid according to a heuristic score
        for _ in range(500):
            bid = all_bids.get(randint(0, all_bids.size() - 1))
            bid_score = self.score_bid(bid)
            if bid_score > best_bid_score:
                best_bid_score, best_bid = bid_score, bid

        return best_bid

    def score_bid(self, bid: Bid, alpha: float = 0.95, eps: float = 0.1) -> float:
        """Calculate heuristic score for a bid

        Args:
            bid (Bid): Bid to score
            alpha (float, optional): Trade-off factor between self interested and
                altruistic behaviour. Defaults to 0.95.
            eps (float, optional): Time pressure factor, balances between conceding
                and Boulware behaviour over time. Defaults to 0.1.

        Returns:
            float: score
        """
        progress = self.progress.get(time() * 1000)

        our_utility = float(self.profile.getUtility(bid))

        time_pressure = 1.0 - progress ** (1 / eps)
        score = alpha * time_pressure * our_utility

        if self.opponent_model is not None:
            opponent_utility = self.opponent_model.get_predicted_utility(bid)
            opponent_score = (1.0 - alpha * time_pressure) * opponent_utility
            score += opponent_score

<<<<<<< HEAD
        return score
=======
        return score

    ###########################################################################################
    ######################### Functions used by the bidding strategy ##########################
    ###########################################################################################
    def make_concession(self):
        if len(self.sent_bids) > 1:
            sent_utility_1 = self.profile.getUtility(self.sent_bids[-1])
            received_utility_1 = self.profile.getUtility(self.received_bids[-1])

            sent_utility_2 = self.profile.getUtility(self.sent_bids[-2])
            received_utility_2 = self.profile.getUtility(self.received_bids[-2])

            sent_change = sent_utility_1 - sent_utility_2
            received_change = received_utility_1 - received_utility_2

            if sent_change > 0 and received_change < 0:
                if abs(received_change) > abs(sent_change):
                    concession = float(self.progress.get(time() * 1000)) * float(
                        abs(received_change) / abs(sent_change))
                else:
                    concession = float(self.progress.get(time() * 1000) * 0.005)
            else:
                concession = self.progress.get(time() * 1000) * 0.005

            self.threshold = float(self.threshold) - float(concession)  # convert decimal to float before subtracting

    def sort_bids(self):
        all_bids = AllBidsList(self.profile.getDomain())
        bids = []
        for b in all_bids:
            bid = {"bid": b, "utility": self.profile.getUtility(b)}
            bids.append(bid)
        return sorted(bids, key=lambda d: d['utility'], reverse=True)

    def generate_own_similar_bids(self, sorted_bids):
        "Gather more opportunities as time passes by"
        similar_bids = []
        n = 5
        i = 0
        for bid in sorted_bids:
            if (self.threshold + self.delta) > bid["utility"] > (self.threshold - self.delta):
                similar_bids.append(bid["bid"])
                i += 1
            if i == n:
                break
        return similar_bids

    def get_random_bid(self):
        all_bids = AllBidsList(self.profile.getDomain())
        return all_bids.get(random.randint(0, all_bids.size() - 1))
>>>>>>> a3efbc99
<|MERGE_RESOLUTION|>--- conflicted
+++ resolved
@@ -52,6 +52,8 @@
         self.logger.log(logging.INFO, "party is initialized")
         self.received_bids = []
         self.sent_bids = []
+        self.threshold = 0.95
+        self.delta = 0.05
         self.window_size = 25
 
     def notifyChange(self, data: Inform):
@@ -186,7 +188,6 @@
         with open(f"{self.storage_dir}/data.md", "w") as f:
             f.write(data)
 
-<<<<<<< HEAD
     ###########################################################################################
     ######################################## BOA model ########################################
     ###########################################################################################
@@ -207,21 +208,16 @@
                                                 strategy will accept anything higher than the time dependent reservation
                                                 value. If we do not accept any offer the utility would be 0, so it is
                                                 always better to accept.
-
         @param bid:         The last bid offered by the opponent.
         @param next_bid:    The bid that will be send in case we do not accept the current offer.
         @return:            A boolean indicating whether to accept or decline this offer.
         """
-=======
-    def accept_condition(self, bid: Bid) -> bool:
->>>>>>> a3efbc99
         if bid is None:
             return False
 
-        # progress of the negotiation session between 0 and 1 (1 is deadline)
+        # Progress of the negotiation session between 0 and 1 (1 is deadline).
         progress = self.progress.get(time() * 1000)
 
-<<<<<<< HEAD
         # Calculate the utility of the current bid and that of the next bid to be offered in case we do not accept.
         utility = self.profile.getUtility(bid)
         utility_next_bid = self.profile.getUtility(next_bid)
@@ -249,15 +245,6 @@
         else:
             # Acts as a time dependent reservation value, during the last 0.5 seconds
             min_utility = (1 - progress) * 10
-=======
-        # very basic approach that accepts if the offer is valued above 0.7 and
-        # 95% of the time towards the deadline has passed
-        conditions = [
-            self.profile.getUtility(bid) > 0.8,
-            progress > 0.95,
-        ]
-        return all(conditions)
->>>>>>> a3efbc99
 
             if utility >= min_utility:
                 return True
@@ -306,9 +293,6 @@
             opponent_score = (1.0 - alpha * time_pressure) * opponent_utility
             score += opponent_score
 
-<<<<<<< HEAD
-        return score
-=======
         return score
 
     ###########################################################################################
@@ -359,5 +343,4 @@
 
     def get_random_bid(self):
         all_bids = AllBidsList(self.profile.getDomain())
-        return all_bids.get(random.randint(0, all_bids.size() - 1))
->>>>>>> a3efbc99
+        return all_bids.get(randint(0, all_bids.size() - 1))